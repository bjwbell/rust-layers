--- conflicted
+++ resolved
@@ -9,14 +9,10 @@
 
 use texturegl::Texture;
 
-use core::managed::mut_ptr_eq;
 use geom::matrix::{Matrix4, identity};
 use geom::size::Size2D;
-<<<<<<< HEAD
-=======
 use opengles::gl2::{GLuint, delete_textures};
 use std::managed::mut_ptr_eq;
->>>>>>> a1454f07
 
 pub enum Format {
     ARGB32Format,
@@ -169,112 +165,20 @@
     /// A handle to the GPU texture.
     texture: Texture,
 
-<<<<<<< HEAD
     /// The size of the texture in pixels.
-=======
-    // NB: stride is in pixels, like OpenGL GL_UNPACK_ROW_LENGTH.
-    fn stride(&self) -> uint;
-
-    fn format(&self) -> Format;
-    fn with_data(&self, WithDataFn);
-}
-
-pub struct Image {
-    data: @ImageData,
-    texture: Option<GLuint>,
-}
-
-#[unsafe_destructor]
-impl Drop for Image {
-    fn finalize(&self) {
-        match copy self.texture {
-            None => {
-                // Nothing to do.
-            }
-            Some(texture) => {
-                delete_textures(&[texture]);
-            }
-        }
-    }
-}
-
-impl Image {
-    pub fn new(data: @ImageData) -> Image {
-        Image { data: data, texture: None }
-    }
-}
-
-/// Basic image data is a simple image data store that just owns the pixel data in memory.
-pub struct BasicImageData {
->>>>>>> a1454f07
     size: Size2D<uint>,
 
     /// Whether this texture is flipped vertically.
     flip: Flip,
 }
 
-<<<<<<< HEAD
 impl TextureLayer {
     pub fn new(texture: Texture, size: Size2D<uint>, flip: Flip) -> TextureLayer {
         TextureLayer {
             common: CommonLayer(),
             texture: texture,
-=======
-impl BasicImageData {
-    pub fn new(size: Size2D<uint>, stride: uint, format: Format, data: ~[u8]) ->
-            BasicImageData {
-        BasicImageData {
->>>>>>> a1454f07
             size: size,
             flip: flip,
         }
     }
 }
-<<<<<<< HEAD
-=======
-
-impl ImageData for BasicImageData {
-    fn size(&self) -> Size2D<uint> { self.size }
-    fn stride(&self) -> uint { self.stride }
-    fn format(&self) -> Format { self.format }
-    fn with_data(&self, f: WithDataFn) { f(self.data) }
-}
-
-pub struct ImageLayer {
-    common: CommonLayer,
-    image: @mut Image,
-}
-
-impl ImageLayer {
-    // FIXME: Workaround for cross-crate bug
-    pub fn set_image(&mut self, new_image: @mut Image) {
-        self.image = new_image;
-    }
-}
-
-pub fn ImageLayer(image: @mut Image) -> ImageLayer {
-    ImageLayer {
-        common : CommonLayer(),
-        image : image,
-    }
-}
-
-pub struct TiledImageLayer {
-    common: CommonLayer,
-    tiles: @mut ~[@mut Image],
-    tiles_across: uint,
-}
-
-pub fn TiledImageLayer(in_tiles: &[@mut Image], tiles_across: uint) -> TiledImageLayer {
-    let tiles = @mut ~[];
-    for in_tiles.each |tile| {
-        tiles.push(*tile);
-    }
-
-    TiledImageLayer {
-        common: CommonLayer(),
-        tiles: tiles,
-        tiles_across: tiles_across
-    }
-}
->>>>>>> a1454f07
